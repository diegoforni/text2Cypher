"""Console entry point for the multi-agent Cypher system."""
from typing import List, TypedDict, Any

from langgraph.graph import StateGraph, END
from langfuse import Langfuse
from neo4j import GraphDatabase

from agents.expansion_agent import ExpansionAgent
from agents.decomposition_agent import DecompositionAgent
from agents.generation_agent import GenerationAgent
from agents.matcher_agent import MatcherAgent
from agents.validation_agent import ValidationAgent
from agents.composition_agent import CompositionAgent
from agents.langfuse_utils import start_trace, finish_trace
from config import (
    get_llm,
    NEO4J_URI,
    NEO4J_USER,
    NEO4J_PASSWORD,
    LANGFUSE_SECRET_KEY,
    LANGFUSE_PUBLIC_KEY,
    LANGFUSE_HOST,
)


class GraphState(TypedDict, total=False):
    request: str
    schema: str
    expanded: str
    subproblems: List[str]
    fragments: List[str]
    final_query: str
    results: Any
    explanation: str
    error: str


def build_app(trace: Any | None):
    llm = get_llm()
    if llm is None:
        raise RuntimeError(
            "LLM provider or API key not configured. Set MODEL_PROVIDER and API key environment variables."
        )
    driver = GraphDatabase.driver(NEO4J_URI, auth=(NEO4J_USER, NEO4J_PASSWORD))

    expander = ExpansionAgent(llm, trace)
    decomposer = DecompositionAgent(llm, trace)
    matcher = MatcherAgent(llm, driver, trace)
    generator = GenerationAgent(llm, trace)
    validator = ValidationAgent(driver, trace)
    composer = CompositionAgent(llm, trace)

    def expand_node(state: GraphState):
        print("[expand] request:", state["request"])
        expanded = expander.expand(state["request"], state["schema"])
        print("[expand] expanded:", expanded)
        return {"expanded": expanded }

    def decompose_node(state: GraphState):
        print("[decompose] expanded:", state["expanded"])
        subproblems = decomposer.decompose(state["expanded"])
        print("[decompose] subproblems:", subproblems)
        return {"subproblems": subproblems}

    def generate_node(state: GraphState):
        print("[generate] subproblems:", state["subproblems"])
        fragments: List[str] = []
        for sub in state["subproblems"]:
            pairs = matcher.match(sub, state["schema"])
            previous_fragment = ""
            error_message = ""
            for _ in range(3):  # initial + 2 retries
                prompt = sub
                if previous_fragment:
                    prompt += (
                        f"\nPrevious fragment:\n{previous_fragment}\n"
                        f"Error: {error_message}\n"
                        "Please fix and regenerate."
                    )
                fragment = generator.generate(prompt, state["schema"], pairs)
                ok, result = validator.validate(fragment)
                if ok:
                    fragments.append(fragment)
                    break
                previous_fragment = fragment
                error_message = str(result)
        print("[generate] fragments:", fragments)
        return {"fragments": fragments}

    def compose_node(state: GraphState):
        print("[compose] fragments:", state["fragments"])
        query = composer.compose(state["fragments"])
        print("[compose] final_query:", query)
        return {"final_query": query}

    def final_validate_node(state: GraphState):
        print("[final_validate] final_query:", state["final_query"])
        ok, res = validator.validate(state["final_query"])
        print("[final_validate] ok:", ok, "result:", res)
        if ok:
            return {"results": res}
        return {"error": res}

    def explain_node(state: GraphState):
        if "error" in state:
            print("[explain] skipping due to error")
            return {}
        explanation = composer.explain(state["final_query"], state["schema"])
        print("[explain] explanation:", explanation)
        return {"explanation": explanation}

    workflow = StateGraph(GraphState)
    workflow.add_node("expand", expand_node)
    workflow.add_node("decompose", decompose_node)
    workflow.add_node("generate", generate_node)
    workflow.add_node("compose", compose_node)
    workflow.add_node("final_validate", final_validate_node)
    workflow.add_node("explain", explain_node)

    workflow.add_edge("expand", "decompose")
    workflow.add_edge("decompose", "generate")
    workflow.add_edge("generate", "compose")
    workflow.add_edge("compose", "final_validate")
    workflow.add_edge("final_validate", "explain")
    workflow.set_entry_point("expand")
    workflow.add_edge("explain", END)

    return workflow.compile()


def run(question: str, schema: str) -> GraphState:
    langfuse = None
    trace = None
    if LANGFUSE_SECRET_KEY and LANGFUSE_PUBLIC_KEY:
        print("[run] Initializing Langfuse client")
        langfuse = Langfuse(
            secret_key=LANGFUSE_SECRET_KEY,
            public_key=LANGFUSE_PUBLIC_KEY,
            host=LANGFUSE_HOST,
        )
        trace = start_trace(langfuse, "run", {"question": question, "schema": schema})
    else:
        print("[run] Langfuse credentials not provided")
    app = build_app(trace)
    inputs: GraphState = {"request": question, "schema": schema}
    print("[run] inputs:", inputs)
    try:
        result = app.invoke(inputs)
        print("[run] result:", result)
        finish_trace(trace, result)
        return result
    except Exception as e:
        finish_trace(trace, error=e)
        raise
<<<<<<< HEAD
    finally:
        if langfuse:
            langfuse.flush()
=======
>>>>>>> ccb49e81


if __name__ == "__main__":
    import sys

    if len(sys.argv) < 2:
        print("Usage: python main.py 'your question'")
        raise SystemExit(1)

    schema = (
        "Nodes: (:IP {address, botnet, pulse_ids}), (:Country {name}), (:ASN {number})\n"
        "Relationships: (ip:IP)-[:ATTACKS {technique, protocol, technology, industry, pulse_id, documented_create_date, documented_modified_date}]->(country:Country)\n"
        "Additional: (ip:IP)-[:FROM]->(country:Country), (ip:IP)-[:BELONGS_TO]->(asn:ASN)"
    )
    output = run(sys.argv[1], schema)
    if output.get("error"):
        print("Validation failed:", output["error"])
    else:
        print("Cypher query:\n", output["final_query"])
        print("Explanation:", output.get("explanation"))
        print("Results:", output.get("results"))<|MERGE_RESOLUTION|>--- conflicted
+++ resolved
@@ -54,7 +54,7 @@
         print("[expand] request:", state["request"])
         expanded = expander.expand(state["request"], state["schema"])
         print("[expand] expanded:", expanded)
-        return {"expanded": expanded }
+        return {"expanded": expanded}
 
     def decompose_node(state: GraphState):
         print("[decompose] expanded:", state["expanded"])
@@ -77,7 +77,7 @@
                         f"Error: {error_message}\n"
                         "Please fix and regenerate."
                     )
-                fragment = generator.generate(prompt, state["schema"], pairs)
+                fragment = generator.generate(prompt, state["schema"])
                 ok, result = validator.validate(fragment)
                 if ok:
                     fragments.append(fragment)
@@ -152,12 +152,9 @@
     except Exception as e:
         finish_trace(trace, error=e)
         raise
-<<<<<<< HEAD
     finally:
         if langfuse:
             langfuse.flush()
-=======
->>>>>>> ccb49e81
 
 
 if __name__ == "__main__":
@@ -169,7 +166,8 @@
 
     schema = (
         "Nodes: (:IP {address, botnet, pulse_ids}), (:Country {name}), (:ASN {number})\n"
-        "Relationships: (ip:IP)-[:ATTACKS {technique, protocol, technology, industry, pulse_id, documented_create_date, documented_modified_date}]->(country:Country)\n"
+        "Relationships: (ip:IP)-[:ATTACKS {technique, protocol, technology, industry, pulse_id, "
+        "documented_create_date, documented_modified_date}]->(country:Country)\n"
         "Additional: (ip:IP)-[:FROM]->(country:Country), (ip:IP)-[:BELONGS_TO]->(asn:ASN)"
     )
     output = run(sys.argv[1], schema)
