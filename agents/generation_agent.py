"""Generation agent that creates Cypher fragments for each subproblem."""
from typing import List, Optional

from langchain_core.language_models import BaseChatModel
from langfuse import Langfuse

from .langfuse_utils import start_span, finish_span


def _lexical_match(term: str, candidates: List[str]) -> str:
    """Return candidate with longest common substring to term."""
    best = ""
    best_len = 0
    for c in candidates:
        lcs = _longest_common_substring(term.lower(), c.lower())
        if len(lcs) > best_len:
            best, best_len = c, len(lcs)
    return best


def _longest_common_substring(a: str, b: str) -> str:
    m = [[0] * (len(b) + 1) for _ in range(len(a) + 1)]
    longest = 0
    end = 0
    for i in range(1, len(a) + 1):
        for j in range(1, len(b) + 1):
            if a[i - 1] == b[j - 1]:
                m[i][j] = m[i - 1][j - 1] + 1
                if m[i][j] > longest:
                    longest = m[i][j]
                    end = i
    return a[end - longest:end]


class GenerationAgent:
    """Generate Cypher query fragments using the schema as context."""

    def __init__(self, llm: BaseChatModel, langfuse: Optional[Langfuse] = None):
        self.llm = llm
        self.langfuse = langfuse

    def generate(self, subproblem: str, schema: str) -> str:
        span = start_span(self.langfuse, "generate", {"subproblem": subproblem})
        system_message = (
<<<<<<< HEAD
            "You are a Cypher specialist. Produce a syntactically correct fragment that solves the task. "
            "Return only plain Cypher with no comments, backticks, or explanation. "
            "Do not nest MATCH inside WHERE. Use only read-only clauses (MATCH, WHERE, WITH, RETURN, ORDER BY, LIMIT). "
            "Relationship properties like 'technique' or 'protocol' appear on [:ATTACKS {technique: 'value'}]. "
            "Relationships follow (ip:IP)-[:ATTACKS]->(country:Country). "
            "Preserve provided values exactly."
        )
        prompt = f"""
Subproblem: {subproblem}
Schema: {schema}

Write only the Cypher fragment that addresses the subproblem.
No prose, no comments, no markdown.
=======
            "You are a Cypher query expert. Generate ONLY valid Cypher queries without explanations. "
            "CRITICAL: Use proper Cypher syntax - no nested MATCH in WHERE clauses. "
            "Use read-only operations (MATCH, RETURN, WHERE, ORDER BY, LIMIT, WITH). "
            "Properties like 'technique', 'protocol' are on relationships [:ATTACKS {technique: \"value\"}]. "
            "Attack relationships: (ip:IP)-[:ATTACKS]->(country:Country). "
            "Use WITH clauses or multiple MATCH statements for complex logic. "
            "Respect provided values exactly."
        )
        prompt = f"""
Generate a Cypher fragment for the following subproblem.

Subproblem: {subproblem}
Schema: {schema}

Return ONLY the Cypher fragment.
>>>>>>> c62da040
"""
        response = self.llm.invoke([
            ("system", system_message),
            ("user", prompt),
        ])
        fragment = response.content if hasattr(response, "content") else str(response)
        finish_span(span, {"fragment": fragment})
        return fragment<|MERGE_RESOLUTION|>--- conflicted
+++ resolved
@@ -42,37 +42,19 @@
     def generate(self, subproblem: str, schema: str) -> str:
         span = start_span(self.langfuse, "generate", {"subproblem": subproblem})
         system_message = (
-<<<<<<< HEAD
-            "You are a Cypher specialist. Produce a syntactically correct fragment that solves the task. "
-            "Return only plain Cypher with no comments, backticks, or explanation. "
-            "Do not nest MATCH inside WHERE. Use only read-only clauses (MATCH, WHERE, WITH, RETURN, ORDER BY, LIMIT). "
-            "Relationship properties like 'technique' or 'protocol' appear on [:ATTACKS {technique: 'value'}]. "
-            "Relationships follow (ip:IP)-[:ATTACKS]->(country:Country). "
+            "You are a Cypher query expert. Generate ONLY valid Cypher fragments without explanations. "
+            "CRITICAL: Do not nest MATCH inside WHERE clauses. "
+            "Allowed clauses: MATCH, WHERE, WITH, RETURN, ORDER BY, LIMIT. "
+            "Properties like 'technique' or 'protocol' are on relationships [:ATTACKS {technique: \"value\"}]. "
+            "Attack relationships follow the pattern (ip:IP)-[:ATTACKS]->(country:Country). "
+            "Use WITH or multiple MATCH statements for complex logic. "
             "Preserve provided values exactly."
         )
         prompt = f"""
 Subproblem: {subproblem}
 Schema: {schema}
 
-Write only the Cypher fragment that addresses the subproblem.
-No prose, no comments, no markdown.
-=======
-            "You are a Cypher query expert. Generate ONLY valid Cypher queries without explanations. "
-            "CRITICAL: Use proper Cypher syntax - no nested MATCH in WHERE clauses. "
-            "Use read-only operations (MATCH, RETURN, WHERE, ORDER BY, LIMIT, WITH). "
-            "Properties like 'technique', 'protocol' are on relationships [:ATTACKS {technique: \"value\"}]. "
-            "Attack relationships: (ip:IP)-[:ATTACKS]->(country:Country). "
-            "Use WITH clauses or multiple MATCH statements for complex logic. "
-            "Respect provided values exactly."
-        )
-        prompt = f"""
-Generate a Cypher fragment for the following subproblem.
-
-Subproblem: {subproblem}
-Schema: {schema}
-
 Return ONLY the Cypher fragment.
->>>>>>> c62da040
 """
         response = self.llm.invoke([
             ("system", system_message),
