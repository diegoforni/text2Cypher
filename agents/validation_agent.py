--- conflicted
+++ resolved
@@ -2,9 +2,9 @@
 from typing import Optional, Tuple
 
 from langfuse import Langfuse
+from neo4j import Driver
 
 from .langfuse_utils import start_trace, finish_trace
-from neo4j import Driver
 
 
 class ValidationAgent:
@@ -21,13 +21,8 @@
                 raise ValueError("Empty query")
             with self.driver.session() as session:
                 result = session.run(fragment)
-<<<<<<< HEAD
                 rows = [r.data() for r in result]
             finish_trace(trace, {"rows": rows})
-=======
-                rows = result.data() or []
-            finish_span(span, {"rows": rows})
->>>>>>> 249589cd
             return True, rows
         except Exception as e:  # pragma: no cover - network errors
             finish_trace(trace, error=e)
