--- conflicted
+++ resolved
@@ -22,21 +22,13 @@
 
     def explain(self, query: str, schema: str) -> str:
         system_message = (
-<<<<<<< HEAD
-            "You are a cybersecurity analyst who summarizes Cypher queries in plain English."
-=======
             "You are a cybersecurity-focused expert who explains Cypher queries clearly and concisely."
->>>>>>> c62da040
         )
         prompt = f"""
 Schema: {schema}
 Query: {query}
 
-<<<<<<< HEAD
-Explain in one concise sentence what the query returns.
-=======
 Explain in a short sentence what this query does.
->>>>>>> c62da040
 """
         response = self.llm.invoke([
             ("system", system_message),
